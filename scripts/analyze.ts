import {analyzeTransactionLog, DBChangeOracle, DBContentDiffFilter, Report} from "@darcher/analyzer/src/oracle";
import {LogicalTxState, TransactionLog} from "@darcher/analyzer/src";
import * as fs from "fs";
import * as path from "path";
import * as _ from "lodash";
import {
    allLogicalTxStates,
    ConsoleErrorOracle,
    ContractVulnerabilityOracle,
    Oracle,
    TxErrorOracle, VulnerabilityType
} from "@darcher/analyzer";
import * as stream from "stream";

export interface Transaction {
    log: TransactionLog,
    reports: Report[],
}

export interface Functionality {
    stack: string[] | undefined,
    txHashes: string[],
    runtimeErrorTxHashes: string[],
    txErrorTxHashes: string[],
    vulnerabilityTxHashes: string[],
    BugTypeOneTxHashes: string[],
    BugTypeTwoTxHashes: string[],
}

export interface AnalysisReport {
    totalRuntimeError: number,
    totalFunctionalities: number,
    totalTransactions: number,
    functionalities: Functionality[]
}

export function analyzeRound(roundDir: string, dbFilter: DBContentDiffFilter, runtimeErrorFilter: string[]): AnalysisReport {
    let transactionLogs: TransactionLog[] = [];
    let runtimeErrors: string[] = [];
    console.log("Collecting round dir", roundDir);
    for (const file of fs.readdirSync(roundDir)) {
        if (file.includes("DS_Store")) {
            continue;
        }
        if (file === "console-errors.log") {
            console.log("Collecting runtime error");
            const data: string = fs.readFileSync(path.join(roundDir, "console-errors.log"), {encoding: "utf-8"});
            const totalRuntimeErrors = data.split("\n")
                .filter(value => runtimeErrorFilter.every(filter => !value.includes(filter)))
                .filter(value => value.length > 0);
            runtimeErrors.push(...totalRuntimeErrors);
        } else {
            console.log("Collecting transaction", file);
            const logContent = fs.readFileSync(path.join(roundDir, file));
            const log = JSON.parse(logContent.toString()) as TransactionLog;
<<<<<<< HEAD
=======
            log.hash = `${roundDir}:${log.hash}`;
>>>>>>> d68b24f3
            transactionLogs.push(log);
        }
    }

    const analysisSet: Transaction[] = [];
    transactionLogs.forEach(log => {
        console.info("Processing", log.hash);
        for (const state of allLogicalTxStates) {
            const stateData = log.states[state]
            if (!stateData) {
                continue;
            }
            stateData.consoleErrors = stateData.consoleErrors
                .filter(value => runtimeErrorFilter.every(filter => !value.errorString.includes(filter)))
                .filter(value => value.errorString.length > 0);
        }

        if (!(
            log.states[LogicalTxState.CREATED] &&
            log.states[LogicalTxState.PENDING] &&
            log.states[LogicalTxState.EXECUTED] &&
            log.states[LogicalTxState.REMOVED] &&
            log.states[LogicalTxState.REEXECUTED] &&
            log.states[LogicalTxState.CONFIRMED]
        )) {
            console.info("Bad log", log.hash);
            return;
        }

        const reports: Report[] = [];
        const oracles: object[] = [
            new DBChangeOracle(log.hash, dbFilter),
            new ConsoleErrorOracle(log.hash),
            new TxErrorOracle(log.hash),
            new ContractVulnerabilityOracle(log.hash),
        ];

        oracles.forEach(oracle => reports.push(...analyzeTransactionLog(oracle as Oracle, log)));
        analysisSet.push({
            log: log,
            reports: reports,
        })
    });

    // filter duplicate
    const transactionGroups = _.groupBy(analysisSet, analysis => {
        if (typeof analysis.log.stack === "string") {
            return analysis.log.stack;
        } else if (Array.isArray(analysis.log.stack)) {
            return analysis.log.stack?.join("\n");
        } else {
            return analysis.log.stack;
        }
    });

    const report: AnalysisReport = {
        totalRuntimeError: runtimeErrors.length,
        totalTransactions: transactionLogs.length,
        totalFunctionalities: Object.keys(transactionGroups).length,
        functionalities: [],
    };

    for (const stackStr in transactionGroups) {
        if (!transactionGroups.hasOwnProperty(stackStr)) {
            continue;
        }
        const group = transactionGroups[stackStr];
        const functionality: Functionality = {
            stack: stackStr.split("\n"),
            txHashes: group.map(analysis => analysis.log.hash),
            runtimeErrorTxHashes: group
                .filter(analysis => analysis.reports.some(r => r.type() === VulnerabilityType.ConsoleError))
                .map(analysis => analysis.log.hash),
            vulnerabilityTxHashes: group
                .filter(analysis => analysis.reports.some(r => r.type() === VulnerabilityType.ContractVulnerability))
                .map(analysis => analysis.log.hash),
            txErrorTxHashes: group
                .filter(analysis => analysis.reports.some(r => r.type() === VulnerabilityType.TransactionError))
                .map(analysis => analysis.log.hash),
            BugTypeOneTxHashes: group
                .filter(analysis => analysis.reports.some(r => r.type() === VulnerabilityType.UnreliableTxHash))
                .map(analysis => analysis.log.hash),
            BugTypeTwoTxHashes: group
                .filter(analysis => analysis.reports.some(r => r.type() === VulnerabilityType.DataInconsistency))
                .map(analysis => analysis.log.hash),
        };
        report.functionalities.push(functionality);
    }

    return report;
}

export function analyzeAllAverage(roundDirs: string[], dbFilter: DBContentDiffFilter, runtimeErrorFilter: string[], reportFile: string) {
    const reports = [];
    for (const roundDir of roundDirs) {
        const report = analyzeRound(roundDir, dbFilter, runtimeErrorFilter);
        reports.push(report);
    }

    const averageReport = {
        avgRuntimeErrors: reports.reduce((previousValue, currentValue) => previousValue + currentValue.totalRuntimeError, 0) / roundDirs.length,
        avgTransactions: reports.reduce((previousValue, currentValue) => previousValue + currentValue.totalTransactions, 0) / roundDirs.length,
        avgFunctionalities: reports.reduce((previousValue, currentValue) => previousValue + currentValue.totalFunctionalities, 0) / roundDirs.length,
        avgBugTypeOneTransactions: reports.map(
            value => value.functionalities.reduce((previousValue, currentValue) => previousValue + currentValue.BugTypeOneTxHashes.length, 0)
        ).reduce((previousValue, currentValue) => previousValue + currentValue, 0) / roundDirs.length,
        avgBugTypeOneFunctionalities: reports.map(
            value => value.functionalities.reduce((previousValue, currentValue) => previousValue + (currentValue.BugTypeOneTxHashes.length > 0 ? 1 : 0), 0)
        ).reduce((previousValue, currentValue) => previousValue + currentValue, 0) / roundDirs.length,
        avgBugTypeTwoTransactions: reports.map(
            value => value.functionalities.reduce((previousValue, currentValue) => previousValue + currentValue.BugTypeTwoTxHashes.length, 0)
        ).reduce((previousValue, currentValue) => previousValue + currentValue, 0) / roundDirs.length,
        avgBugTypeTwoFunctionalities: reports.map(
            value => value.functionalities.reduce((previousValue, currentValue) => previousValue + (currentValue.BugTypeTwoTxHashes.length > 0 ? 1 : 0), 0)
        ).reduce((previousValue, currentValue) => previousValue + currentValue, 0) / roundDirs.length,
        avgFailedTransactions: reports.map(
            value => value.functionalities.reduce((previousValue, currentValue) => previousValue + currentValue.txErrorTxHashes.length, 0)
        ).reduce((previousValue, currentValue) => previousValue + currentValue, 0) / roundDirs.length,
        avgFailedFunctionalities: reports.map(
            value => value.functionalities.reduce((previousValue, currentValue) => previousValue + (currentValue.txErrorTxHashes.length > 0 ? 1 : 0), 0)
        ).reduce((previousValue, currentValue) => previousValue + currentValue, 0) / roundDirs.length,
        rounds: reports,
    }

    fs.writeFileSync(reportFile, JSON.stringify(averageReport, null, 4));
    console.log("Report generated", reportFile);
}

export function analyzeAll(roundDirs: string[], dbFilter: DBContentDiffFilter, runtimeErrorFilter: string[], reportFile: string) {
// start analyze
    let transactionLogs: TransactionLog[] = [];
    let runtimeErrors: string[] = [];
    for (const roundDir of roundDirs) {
        console.log("Collecting round dir", roundDir);
        for (const file of fs.readdirSync(roundDir)) {
            if (file.includes("DS_Store")) {
                continue;
            }
            if (file === "console-errors.log") {
                console.log("Collecting runtime error");
                const data: string = fs.readFileSync(path.join(roundDir, "console-errors.log"), {encoding: "utf-8"});
                const totalRuntimeErrors = data.split("\n")
                    .filter(value => runtimeErrorFilter.every(filter => !value.includes(filter)))
                    .filter(value => value.length > 0);
                runtimeErrors.push(...totalRuntimeErrors);
            } else {
                console.log("Collecting transaction", file);
                const logContent = fs.readFileSync(path.join(roundDir, file));
                const log = JSON.parse(logContent.toString()) as TransactionLog;
                log.hash = `${roundDir}:${log.hash}`;
                transactionLogs.push(log);
            }
        }
    }

    const analysisSet: Transaction[] = [];
    transactionLogs.forEach(log => {
        console.info("Processing", log.hash);
        for (const state of allLogicalTxStates) {
            const stateData = log.states[state]
            if (!stateData) {
                continue;
            }
            stateData.consoleErrors = stateData.consoleErrors
                .filter(value => runtimeErrorFilter.every(filter => !value.errorString.includes(filter)))
                .filter(value => value.errorString.length > 0);
        }

        if (!(
            log.states[LogicalTxState.CREATED] &&
            log.states[LogicalTxState.PENDING] &&
            log.states[LogicalTxState.EXECUTED] &&
            log.states[LogicalTxState.REMOVED] &&
            log.states[LogicalTxState.REEXECUTED] &&
            log.states[LogicalTxState.CONFIRMED]
        )) {
            console.info("Bad log", log.hash);
            return;
        }

        const reports: Report[] = [];
        const oracles: object[] = [
            new DBChangeOracle(log.hash, dbFilter),
            new ConsoleErrorOracle(log.hash),
            new TxErrorOracle(log.hash),
            new ContractVulnerabilityOracle(log.hash),
        ];

        oracles.forEach(oracle => reports.push(...analyzeTransactionLog(oracle as Oracle, log)));
        analysisSet.push({
            log: log,
            reports: reports,
        })
    });

// filter duplicate
    const transactionGroups = _.groupBy(analysisSet, analysis => {
        if (typeof analysis.log.stack === "string") {
            return analysis.log.stack;
        } else if (Array.isArray(analysis.log.stack)) {
            return analysis.log.stack?.join("\n");
        } else {
            return analysis.log.stack;
        }
    });

    const report: AnalysisReport = {
        totalRuntimeError: runtimeErrors.length,
        totalTransactions: transactionLogs.length,
        totalFunctionalities: Object.keys(transactionGroups).length,
        functionalities: [],
    };

    for (const stackStr in transactionGroups) {
        if (!transactionGroups.hasOwnProperty(stackStr)) {
            continue;
        }
        const group = transactionGroups[stackStr];
        const functionality: Functionality = {
            stack: stackStr.split("\n"),
            txHashes: group.map(analysis => analysis.log.hash),
            runtimeErrorTxHashes: group
                .filter(analysis => analysis.reports.some(r => r.type() === VulnerabilityType.ConsoleError))
                .map(analysis => analysis.log.hash),
            vulnerabilityTxHashes: group
                .filter(analysis => analysis.reports.some(r => r.type() === VulnerabilityType.ContractVulnerability))
                .map(analysis => analysis.log.hash),
            txErrorTxHashes: group
                .filter(analysis => analysis.reports.some(r => r.type() === VulnerabilityType.TransactionError))
                .map(analysis => analysis.log.hash),
            BugTypeOneTxHashes: group
                .filter(analysis => analysis.reports.some(r => r.type() === VulnerabilityType.UnreliableTxHash))
                .map(analysis => analysis.log.hash),
            BugTypeTwoTxHashes: group
                .filter(analysis => analysis.reports.some(r => r.type() === VulnerabilityType.DataInconsistency))
                .map(analysis => analysis.log.hash),
        };
        report.functionalities.push(functionality);
    }
    fs.writeFileSync(reportFile, JSON.stringify(report, null, 4));
    console.log("Report generated", reportFile);
}

export function analyzeSingle(logFile: string, dbFilter: DBContentDiffFilter): Report[] {
    const logContent = fs.readFileSync(logFile);
    const log = JSON.parse(logContent.toString()) as TransactionLog;
    console.info("Processing", log.hash);

    const reports: Report[] = [];
    const oracles: object[] = [
        new DBChangeOracle(log.hash, dbFilter),
        new ConsoleErrorOracle(log.hash),
        new TxErrorOracle(log.hash),
        new ContractVulnerabilityOracle(log.hash),
    ];

    oracles.forEach(oracle => reports.push(...analyzeTransactionLog(oracle as Oracle, log)));
    return reports;
}<|MERGE_RESOLUTION|>--- conflicted
+++ resolved
@@ -53,10 +53,7 @@
             console.log("Collecting transaction", file);
             const logContent = fs.readFileSync(path.join(roundDir, file));
             const log = JSON.parse(logContent.toString()) as TransactionLog;
-<<<<<<< HEAD
-=======
             log.hash = `${roundDir}:${log.hash}`;
->>>>>>> d68b24f3
             transactionLogs.push(log);
         }
     }
